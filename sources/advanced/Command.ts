--- conflicted
+++ resolved
@@ -44,7 +44,21 @@
 };
 
 /**
-<<<<<<< HEAD
+ * The definition of a Command.
+ */
+export type Definition = Usage & {
+    /**
+     * The path of the command, starting with `cli.binaryName`.
+     */
+    path: string;
+
+    /**
+     * The detailed usage of the command.
+     */
+    usage: string;
+};
+
+/**
  * The schema used to validate the Command instance.
  *
  * The easiest way to validate it is by using the [Yup](https://github.com/jquense/yup) library.
@@ -60,20 +74,6 @@
      * A function that takes the `Command` instance as a parameter and validates it, throwing an Error if the validation fails.
      */
     validate: (object: C) => void;
-=======
- * The definition of a Command.
- */
-export type Definition = Usage & {
-    /**
-     * The path of the command, starting with `cli.binaryName`.
-     */
-    path: string;
-
-    /**
-     * The detailed usage of the command.
-     */
-    usage: string;
->>>>>>> 8c171184
 };
 
 export type CommandClass<Context extends BaseContext = BaseContext> = {
