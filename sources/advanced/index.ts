<<<<<<< HEAD
export {BaseContext, Cli}                     from './Cli';
export {CommandClass, Command, Usage, Schema} from './Command';

export {UsageError}                           from '../errors';
=======
export {BaseContext, Cli}                         from './Cli';
export {CommandClass, Command, Usage, Definition} from './Command';

export {UsageError}                               from '../errors';
>>>>>>> 8c171184
<|MERGE_RESOLUTION|>--- conflicted
+++ resolved
@@ -1,11 +1,4 @@
-<<<<<<< HEAD
-export {BaseContext, Cli}                     from './Cli';
-export {CommandClass, Command, Usage, Schema} from './Command';
+export {BaseContext, Cli}                                 from './Cli';
+export {CommandClass, Command, Usage, Definition, Schema} from './Command';
 
-export {UsageError}                           from '../errors';
-=======
-export {BaseContext, Cli}                         from './Cli';
-export {CommandClass, Command, Usage, Definition} from './Command';
-
-export {UsageError}                               from '../errors';
->>>>>>> 8c171184
+export {UsageError}                                       from '../errors';