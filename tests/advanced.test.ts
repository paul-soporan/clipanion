--- conflicted
+++ resolved
@@ -373,7 +373,6 @@
         }, [])).to.be.rejectedWith(`non-error rejection`);
     });
 
-<<<<<<< HEAD
     it(`shouldn't crash when throwing non-error exceptions`, async () => {
         class CommandA extends Command {
             @Command.String({name: 'prettyName'})
@@ -391,7 +390,8 @@
         const command = cli.process(['foo']);
 
         expect((command as CommandA).thisNameIsntUsed).to.eq('foo');
-=======
+    });
+
     it(`should use default error handler when no custom logic is registered`, async () => {
         await expect(runCli(() => {
             class CommandA extends Command {
@@ -475,6 +475,5 @@
         }, [])).to.be.rejectedWith(`command failed`);
 
         expect(Object.values(calls).every(Boolean)).to.be.true;
->>>>>>> 4d944a8c
     });
 });